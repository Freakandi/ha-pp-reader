--- conflicted
+++ resolved
@@ -512,11 +512,7 @@
 
 def _load_securities_missing_current_value(db_path: Path) -> set[str]:
     """
-<<<<<<< HEAD
     Find positions with holdings and price but missing current value.
-=======
-    Find positions with holdings and a price but missing current value.
->>>>>>> 7d144d40
 
     These entries are otherwise never refreshed when prices stay unchanged,
     leading to market-value=0 in snapshots.
