--- conflicted
+++ resolved
@@ -517,11 +517,7 @@
             self.cursor.execute(
                 """
                 SELECT name, isin, wkn, ticker_symbol,
-<<<<<<< HEAD
-                       currency_code, type, retired, updated_at
-=======
                        type, currency_code, retired, updated_at
->>>>>>> 44a824a5
                 FROM securities
                 WHERE uuid = ?
                 """,
@@ -534,12 +530,8 @@
                     """
                     INSERT INTO securities (
                         uuid, name, isin, wkn, ticker_symbol, feed,
-<<<<<<< HEAD
-                        currency_code, type, retired, updated_at
-=======
                         type, currency_code, retired, updated_at
->>>>>>> 44a824a5
-                    ) VALUES (?,?,?,?,?,?,?,?,?,?)
+                      ) VALUES (?,?,?,?,?,?,?,?,?,?)
                     """,
                     (
                         security.uuid,
@@ -561,11 +553,7 @@
                     """
                     UPDATE securities
                     SET name=?, isin=?, wkn=?, ticker_symbol=?,
-<<<<<<< HEAD
                         currency_code=?, type=?, retired=?, updated_at=?
-=======
-                        type=?, currency_code=?, retired=?, updated_at=?
->>>>>>> 44a824a5
                     WHERE uuid=?
                     """,
                     (*new_security_attrs, security.uuid),
