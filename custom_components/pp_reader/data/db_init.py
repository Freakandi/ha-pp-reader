"""Database initialization helpers for the Portfolio Performance Reader."""

import logging
import sqlite3
from pathlib import Path

from .db_schema import ALL_SCHEMAS

_LOGGER = logging.getLogger(__name__)


def _ensure_runtime_price_columns(conn: sqlite3.Connection) -> None:
    """
<<<<<<< HEAD
    Best-effort Runtime-Migration für neue Preis-bezogene Spalten in
    `securities`.
=======
    Best-effort Runtime-Migration für neue Spalten in 'securities'.
>>>>>>> 44a824a5

    Falls eine bestehende DB vor der Schema-Erweiterung existiert, werden die
    Spalten `type`, `last_price_source` und `last_price_fetched_at`
    nachträglich per ALTER TABLE hinzugefügt. Fehler (z.B. weil Spalte bereits
    existiert) werden geloggt aber nicht eskaliert.
    """
    try:
        cur = conn.execute("PRAGMA table_info(securities)")
        existing_cols = {row[1] for row in cur.fetchall()}
    except sqlite3.Error:
        _LOGGER.warning(
            (
                "Konnte PRAGMA table_info(securities) nicht ausführen - "
                "Migration übersprungen"
            ),
            exc_info=True,
        )
        return

    migrations: list[tuple[str, str]] = []
    if "type" not in existing_cols:
        migrations.append(
            (
                "type",
                "ALTER TABLE securities ADD COLUMN type TEXT",
            )
        )
    if "last_price_source" not in existing_cols:
        migrations.append(
            (
                "last_price_source",
                "ALTER TABLE securities ADD COLUMN last_price_source TEXT",
            )
        )
    if "last_price_fetched_at" not in existing_cols:
        migrations.append(
            (
                "last_price_fetched_at",
                "ALTER TABLE securities ADD COLUMN last_price_fetched_at TEXT",
            )
        )

    for col, ddl in migrations:
        try:
            conn.execute(ddl)
            _LOGGER.info("Runtime-Migration: Spalte '%s' hinzugefügt", col)
        except sqlite3.Error:
            # Ignorieren, falls parallel erstellt oder anderer harmloser Fehler
            _LOGGER.warning(
                "Runtime-Migration: Konnte Spalte '%s' nicht hinzufügen",
                col,
                exc_info=True,
            )

    if not migrations:
        _LOGGER.debug(
            "Runtime-Migration: Preis-Spalten bereits vorhanden - nichts zu tun"
        )


def _ensure_historical_price_index(conn: sqlite3.Connection) -> None:
    """Create the historical price index if it does not yet exist."""

    try:
        conn.execute(
            """
            CREATE INDEX IF NOT EXISTS idx_historical_prices_security_date
            ON historical_prices(security_uuid, date)
            """
        )
    except sqlite3.Error:
        _LOGGER.warning(
            "Konnte Index 'idx_historical_prices_security_date' nicht erzeugen",
            exc_info=True,
        )


def initialize_database_schema(db_path: Path) -> None:
    """Initialisiert die SQLite Datenbank mit dem definierten Schema."""
    try:
        db_path.parent.mkdir(parents=True, exist_ok=True)

        if not db_path.exists():
            _LOGGER.info("📁 Erzeuge neue Datenbankdatei: %s", db_path)

        conn = sqlite3.connect(str(db_path))
        conn.execute("PRAGMA foreign_keys = ON")
        conn.execute("BEGIN TRANSACTION")

        try:
            # Ausführen aller DDL-Statements aus allen Schema-Arrays
            for schema_group in ALL_SCHEMAS:
                # Jedes Schema ist ein Array von SQL-Statements
                if isinstance(schema_group, list):
                    for ddl in schema_group:
                        conn.execute(ddl)
                else:
                    # Falls einzelnes Statement
                    conn.execute(schema_group)

            # Initialen Eintrag für das Änderungsdatum hinzufügen
            conn.execute(
                """
                INSERT OR IGNORE INTO metadata (key, date)
                VALUES ('last_file_update', NULL)
                """
            )

            # --- NEU: Best-effort Runtime-Migration für Preis-Spalten ---
            _ensure_runtime_price_columns(conn)
            _ensure_historical_price_index(conn)

            conn.commit()

        except Exception as err:
            conn.rollback()
            error_message = f"❌ Fehler beim Erstellen der Tabellen: {err}"
            _LOGGER.exception(error_message)
            raise

        finally:
            conn.close()
            _LOGGER.info("📦 Datenbank erfolgreich initialisiert: %s", db_path)

    except Exception:
        _LOGGER.exception("❌ Kritischer Fehler bei DB-Initialisierung")
        raise<|MERGE_RESOLUTION|>--- conflicted
+++ resolved
@@ -11,12 +11,7 @@
 
 def _ensure_runtime_price_columns(conn: sqlite3.Connection) -> None:
     """
-<<<<<<< HEAD
-    Best-effort Runtime-Migration für neue Preis-bezogene Spalten in
-    `securities`.
-=======
     Best-effort Runtime-Migration für neue Spalten in 'securities'.
->>>>>>> 44a824a5
 
     Falls eine bestehende DB vor der Schema-Erweiterung existiert, werden die
     Spalten `type`, `last_price_source` und `last_price_fetched_at`
