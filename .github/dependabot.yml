--- conflicted
+++ resolved
@@ -21,9 +21,5 @@
       interval: "daily"
     target-branch: "dev"
     allow:
-<<<<<<< HEAD
       - dependency-name: "ruff"
-=======
-      - dependency-name: "ruff"
-      
->>>>>>> 90282ba7
+      