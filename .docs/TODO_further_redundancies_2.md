1. [ ] Backend: Retire `_normalize_currency_amount` wrapper in event push
   - Summary: Remove the bespoke cent/float normaliser and invoke the shared currency helpers directly so event payloads follow the canonical rounding rules without duplicate logic.
   - Legacy surfaces to touch:
     * Backend:
       - `custom_components/pp_reader/data/event_push.py`: Drop `_normalize_currency_amount` and replace its call sites inside `_normalize_portfolio_value_entry`, `_normalize_position_entry`, and `_compact_portfolio_values_payload` to rely on `cent_to_eur`/`round_currency`.
       - `custom_components/pp_reader/data/event_push.py`: Ensure `_push_update` and related payload builders keep importing the shared helpers instead of the wrapper after removal.
     * Frontend: No direct consumers; verify websocket caches (`src/data/updateConfigsWS.ts`) do not assume the helper still exists in payload metadata before deleting it.
   - Modern replacements to keep:
     * `custom_components/pp_reader/util/currency.py`: `cent_to_eur` for cent-to-euro conversion and `round_currency` for float rounding remain the single source of truth.
     * `custom_components/pp_reader/data/performance.py`: `select_performance_metrics` already returns rounded gain metrics; make sure event push keeps consuming it without additional wrappers.
   - Dependencies / blockers:
     * Confirm no other module imports `_normalize_currency_amount` (current scope is private to `event_push`); if additional wrappers appear in tests or fixtures they must be updated in the same patch.
     * Keep the event payload byte-size guard (`_estimate_event_size` / `_push_update`) intact; removing the wrapper must not expand payloads beyond recorder limits.
   - Validation steps:
     * Run `pytest tests/test_sync_from_pclient.py` and `pytest tests/test_ws_portfolio_positions.py` to verify event payload snapshots and websocket expectations still match.
     * Perform targeted manual inspection of emitted events via the Home Assistant dev tools after deploying the cleanup, ensuring currency fields match backend values without double rounding.
<<<<<<< HEAD
2. [ ] Backend: Remove `_normalize_portfolio_value_entry` recomputation
   - Summary: Trust the canonical portfolio aggregates instead of rebuilding gains and day-change payloads inside the event compaction helper so push events mirror `fetch_live_portfolios` output byte-for-byte.
   - Legacy surfaces to touch:
     * Backend:
       - `custom_components/pp_reader/data/event_push.py`: Refactor `_normalize_portfolio_value_entry` (and `_compact_portfolio_values_payload`) to pass through the `performance` block and gain fields that arrive from upstream payloads instead of recomputing them with ad-hoc rounding.
       - `custom_components/pp_reader/data/sync_from_pclient.py`: Verify `_emit_portfolio_updates` keeps forwarding the raw `fetch_live_portfolios` result without stripping performance metadata once the compactor stops mutating it.
       - `custom_components/pp_reader/prices/price_service.py`: Align `_build_portfolio_values_payload` (revaluation event path) so it no longer mirrors the legacy recomputation logic and instead reuses the same normalized payload structure that event push expects.
       - `custom_components/pp_reader/prices/revaluation.py`: Confirm `_build_portfolio_values_from_live_entries` and related fallbacks continue to supply `name`, `value`, `purchase_sum`, and counts that match the canonical schema when performance fields are preserved.
     * Frontend: No direct API change required, but double-check websocket cache helpers in `src/data/updateConfigsWS.ts` continue to accept the unchanged payload schema when recomputed fields disappear.
   - Modern replacements to keep:
     * `custom_components/pp_reader/data/db_access.py`: `_normalize_portfolio_row` used by `fetch_live_portfolios` already returns rounded `gain_*` values plus the structured `performance` dataclass payload—this should remain the single source of truth.
     * `custom_components/pp_reader/data/performance.py`: `select_performance_metrics` and `compose_performance_payload` encapsulate gain/day-change calculations for both sensors and UI consumers; event push should delegate to them rather than recalculating inline.
     * `custom_components/pp_reader/data/coordinator.py`: `_portfolio_contract_entry` demonstrates the canonical contract for coordinator consumers; keep this logic authoritative when validating event payload parity.
   - Dependencies / blockers:
     * Ensure revaluation payloads populate a full `performance` block (or compose it via the shared helper) so event push can pass through the metrics without fallback calculations; otherwise we risk stripping data during price updates.
     * Update any fixtures or tests that assert recomputed `gain_abs`/`gain_pct` so they now expect the canonical rounding emitted by `fetch_live_portfolios` and the coordinator contract.
     * Audit HA recorder size constraints after removing recomputation to confirm payload size remains within `EVENT_DATA_MAX_BYTES`, especially when embedding the richer `performance.day_change` structure.
   - Validation steps:
     * Run `pytest tests/test_event_push.py`, `pytest tests/test_sync_from_pclient.py`, and `pytest tests/test_price_service.py` to cover both manual sync and revaluation event paths.
     * In a dev instance, trigger a portfolio sync and a price revaluation cycle, then inspect the `portfolio_values` event payloads in the HA dev tools to confirm the emitted metrics exactly match the records from `fetch_live_portfolios`.
3. [ ] Backend: Retire `_normalize_position_entry` fallbacks in event push
   - Summary: Stop rebuilding holdings aggregates, average-cost selections, and performance metrics inside `_normalize_position_entry` so push events forward the canonical payload from `get_portfolio_positions` without divergent rounding.
   - Legacy surfaces to touch:
     * Backend:
       - `custom_components/pp_reader/data/event_push.py`: Delete the bespoke coercion helpers and aggregation rebuild inside `_normalize_position_entry`, letting `_compact_portfolio_positions_payload` pass through the `positions` list with minimal filtering while still respecting the event size guard.
       - `custom_components/pp_reader/data/event_push.py`: Adjust `_compact_event_data` and related tests to ensure portfolio position events remain stable once the compactor stops injecting `gain_*`, `average_cost`, and `aggregation` overrides.
       - `custom_components/pp_reader/data/sync_from_pclient.py`: Confirm `_emit_portfolio_updates` and `fetch_positions_for_portfolios` keep delivering the enriched payload returned by `get_portfolio_positions` so no upstream caller relies on the compactor to populate missing metrics.
       - `custom_components/pp_reader/prices/price_service.py`: Review the revaluation push flow that calls `_push_update(..., "portfolio_positions", ...)` to make sure it supplies the canonical positions payload (or loads it via `fetch_positions_for_portfolios`) once the compactor no longer repairs fields.
       - `custom_components/pp_reader/prices/revaluation.py`: Validate `_collect_positions_payload`/`_build_portfolio_positions_payload` (via `fetch_positions_for_portfolios`) align with the streamlined compactor and still ship full `average_cost`/`performance` blocks without post-processing.
     * Frontend:
       - `src/data/updateConfigsWS.ts`: The websocket cache updater reads `average_cost`, `aggregation`, and `performance` from push events; verify it gracefully handles the direct payload and drop any assumptions about compactor-generated fallbacks.
       - `src/tabs/overview.ts` & `src/tabs/security_detail.ts`: Spot-check that dashboard state derives metrics from the structured payload rather than deprecated `gain_*` mirrors so UI logic remains consistent when the backend stops patching values.
   - Modern replacements to keep:
     * `custom_components/pp_reader/data/db_access.py`: `get_portfolio_positions` already normalises holdings, totals, and performance via `compute_holdings_aggregation` and `select_performance_metrics`; treat its output as the contract for both websockets and push events.
     * `custom_components/pp_reader/data/aggregations.py`: `compute_holdings_aggregation` and `select_average_cost` remain the authoritative helpers for holdings totals and average-cost derivation.
     * `custom_components/pp_reader/data/performance.py`: `select_performance_metrics` and `compose_performance_payload` provide the canonical gain/day-change calculations consumed by sensors, websockets, and db access.
     * `custom_components/pp_reader/data/websocket.py`: `_normalize_portfolio_positions` demonstrates the target schema that consumers already expect; align the push path with this structure.
   - Dependencies / blockers:
     * Ensure every producer of `portfolio_positions` events (manual sync, price revaluation, future coordinator backfills) sends the complete payload, otherwise removing the fallback could surface `None` gaps; add fixtures for sparse DB rows to cover the edge cases.
     * Update event snapshot fixtures (`tests/fixtures/event_push/*.json`) and websocket assertions that previously relied on compactor-generated fields so they now match the canonical `get_portfolio_positions` output.
     * Reassess payload size against `EVENT_DATA_MAX_BYTES` once we stop pruning fields; if necessary, extend `_estimate_event_size` thresholds or chunk pushes by portfolio.
   - Validation steps:
     * Run `pytest tests/test_event_push.py`, `pytest tests/test_sync_from_pclient.py`, `pytest tests/test_price_service.py`, and `pytest tests/test_ws_portfolio_positions.py` to cover manual sync, revaluation, and websocket consumers end-to-end.
     * In a dev HA instance, trigger a portfolio sync and inspect the emitted `portfolio_positions` event plus the websocket response from `pp_reader/get_portfolio_positions` to confirm both paths now deliver identical payloads.
4. [ ] Backend: Align `_portfolio_contract_entry` gain rounding with shared helpers
   - Summary: Remove the coordinator's manual `round(...)` fallbacks for `gain_abs`/`gain_pct` so portfolio sensor payloads inherit the canonical rounding from `compose_performance_payload` and the shared currency utilities.
   - Legacy surfaces to touch:
     * Backend:
       - `custom_components/pp_reader/data/coordinator.py`: Refactor `_portfolio_contract_entry` to trust `compose_performance_payload` (and the upstream portfolio rows) for gain rounding instead of coercing floats locally; ensure `_build_portfolio_data` continues to expose `gain_*` mirrors sourced from the shared helper so sensors stay backwards compatible.
       - `custom_components/pp_reader/data/coordinator.py`: Audit `_normalize_portfolio_amount` usage and the surrounding imports so currency rounding comes exclusively from `cent_to_eur`/`round_currency` rather than ad-hoc float math when composing the coordinator contract.
       - `custom_components/pp_reader/sensors/depot_sensors.py` & `custom_components/pp_reader/sensors/gain_sensors.py`: Verify entity state assembly still reads the coordinator payload (or recomputes metrics via `select_performance_metrics`) without assuming the legacy rounding behaviour once `_portfolio_contract_entry` stops patching values.
       - `custom_components/pp_reader/data/sync_from_pclient.py`: Double-check `_emit_portfolio_updates` keeps parity between coordinator data and websocket/event payloads so the removal of inline rounding doesn't reintroduce mismatches between sensor values and push events.
     * Frontend: No direct code change expected, but confirm dashboards or websocket consumers comparing sensor values (e.g. QA scripts under `tests/frontend/`) remain stable when sensor rounding is sourced from the shared helper.
   - Modern replacements to keep:
     * `custom_components/pp_reader/data/db_access.py`: `_normalize_portfolio_row` and `fetch_live_portfolios` already emit rounded `gain_*` metrics using `select_performance_metrics`; treat their payload as the source of truth for coordinator parity tests.
     * `custom_components/pp_reader/data/performance.py`: `select_performance_metrics` and `compose_performance_payload` encapsulate the rounding semantics for gain and day-change fields—reuse them instead of duplicating float operations.
     * `custom_components/pp_reader/util/currency.py`: `round_currency` (and related helpers) remain the only approved primitives for EUR rounding and should back any residual conversions during the cleanup.
   - Dependencies / blockers:
     * Confirm coordinator fixtures (`tests/fixtures/coordinator/*.json`) or sensor tests do not assert the legacy `round()` behaviour; update them alongside the refactor to match the shared helper output.
     * Ensure `compose_performance_payload` always returns numeric floats for `gain_*`; if upstream data can contain strings, add coercion before delegating to avoid reintroducing manual rounding.
     * Keep parity with websocket live portfolio payloads by adding regression tests that compare coordinator output against `fetch_live_portfolios`, so future changes do not drift again.
   - Validation steps:
     * Run `pytest tests/test_fetch_live_portfolios.py`, `pytest tests/test_ws_portfolios_live.py`, and `pytest tests/test_event_push.py` to verify gain rounding stays consistent across coordinator, websocket, and push payloads.
     * In a dev Home Assistant instance, refresh the integration and inspect the `portfolio` sensor entities alongside the `pp_reader/get_live_portfolios` websocket response to confirm `gain_abs`/`gain_pct` match to two decimals without extra rounding artifacts.
5. [ ] Backend: Eliminate price revaluation cent scaling duplication
   - Summary: Ensure the price revaluation pipeline reuses the shared currency utilities and canonical aggregation payloads instead of reconverting EUR floats back to cents and hand-rounding totals before database upserts or event emission.
   - Legacy surfaces to touch:
     * Backend:
       - `custom_components/pp_reader/prices/price_service.py`: Refactor `_refresh_impacted_portfolio_securities` so portfolio security upserts rely on `round_currency`/`cent_to_eur` (or a shared cent-scaling helper) rather than multiplying floats by 100 and casting to `int`, and stop locally rounding `security_currency_total` / `account_currency_total` when the aggregation helpers already provide canonical precision.
       - `custom_components/pp_reader/prices/price_service.py`: Audit `_build_portfolio_values_payload` and any downstream emitters to guarantee they pass through the canonical `performance` block from live aggregates instead of recomputing gain mirrors after manual rounding shortcuts.
       - `custom_components/pp_reader/prices/revaluation.py`: Update `_build_portfolio_values_from_live_entries` to treat the rows from `fetch_live_portfolios` as the source of truth, removing the extra `round(float(...), 2)` conversions and preserving the structured performance payload when present.
       - `custom_components/pp_reader/logic/securities.py`: Verify `db_calculate_holdings_value` and the supporting purchase metric helpers expose data that already conforms to the shared cent/rounding helpers so price revaluation no longer needs to massage the values before persistence.
     * Frontend: No direct consumers should change, but double-check websocket cache helpers in `src/data/updateConfigsWS.ts` continue to accept the untouched payload when the backend stops coercing floats into legacy cent fields.
   - Modern replacements to keep:
     * `custom_components/pp_reader/util/currency.py`: Continue to treat `cent_to_eur`, `round_currency`, and the related primitives as the only sanctioned currency normalisers for both persistence and payload assembly.
     * `custom_components/pp_reader/data/db_access.py`: `fetch_live_portfolios` and `get_portfolio_positions` already surface correctly rounded `purchase_sum`, `current_value`, and `performance` payloads—mirror these contracts when revaluation rebuilds events.
     * `custom_components/pp_reader/data/performance.py`: Preserve `select_performance_metrics` / `compose_performance_payload` as the single source of truth for gain and day-change calculations rather than recomputing them inside the revaluation path.
     * `custom_components/pp_reader/data/event_push.py`: Use its compaction helpers as the downstream contract to validate that revaluation payloads remain identical once the duplicate scaling logic is removed.
   - Dependencies / blockers:
     * Coordinate with the legacy sync flow in `custom_components/pp_reader/data/sync_from_pclient.py`, which currently persists cents similarly, to either share the new helper or update both paths in the same migration so the database layout stays consistent.
     * Confirm fixtures and tests relying on integer-cent snapshots (e.g. under `tests/fixtures/event_push/` and `tests/fixtures/price_service/`) are updated to expect the helper-driven rounding semantics.
     * Validate that recorder/event size guards (`_estimate_event_size` in event push) do not regress once we stop truncating floats manually; adjust chunking thresholds if payloads grow slightly.
     * Ensure FX fallback logic in `db_calculate_holdings_value` still emits finite floats before delegating to the shared helpers; add guards for `None` paths uncovered by the tighter normalisation.
   - Validation steps:
     * Run `pytest tests/test_price_service.py`, `pytest tests/test_sync_from_pclient.py`, and `pytest tests/test_event_push.py` to cover the price revaluation cycle, portfolio sync fallback, and event emission paths.
     * In a dev Home Assistant instance, trigger a price update cycle and compare the resulting `portfolio_values` event plus the `pp_reader/get_live_portfolios` websocket response to confirm both payloads now match without extra cent-scaling conversions.
=======
2. [ ] Backend: Sunset legacy portfolio aggregation fallbacks
   - Summary: Remove the bespoke FIFO and DB aggregation helpers so price revaluation and sensor refreshes rely solely on the shared `fetch_live_portfolios` source of truth.
   - Legacy surfaces to touch:
     * Backend:
       - `custom_components/pp_reader/logic/portfolio.py`: Delete `calculate_portfolio_value`, `calculate_purchase_sum`, the supporting `_ensure_fx_rates_for_transactions`/`_build_fifo_holdings` stack, and the `db_calculate_portfolio_*` accessors once no call sites remain.
       - `custom_components/pp_reader/prices/revaluation.py`: Replace the fallback branches that await `calculate_portfolio_value`/`calculate_purchase_sum` with guarded reuse of the live aggregation payload or an executor call into `fetch_live_portfolios` for missing rows.
       - `custom_components/pp_reader/prices/price_service.py`: Remove the coordinator refresh fallback that replays `db_calculate_portfolio_value_and_count`/`db_calculate_portfolio_purchase_sum` after price cycles and reuse the cached live aggregation output instead.
     * Frontend: No action; the dashboard already consumes the websocket payload built from `fetch_live_portfolios`.
   - Modern replacements to keep:
     * `custom_components/pp_reader/data/db_access.py`: `fetch_live_portfolios` (and `_normalize_portfolio_row`) stay as the canonical aggregator for totals, purchase sums, and position counts.
     * `custom_components/pp_reader/data/websocket.py`: `_live_portfolios_payload`/`fetch_live_portfolios` executor path remains the shared delivery mechanism for dashboards and automations.
     * `custom_components/pp_reader/data/coordinator.py`: Coordinator refreshes should continue using `fetch_live_portfolios` to populate sensors, avoiding ad-hoc math.
   - Dependencies / blockers:
     * Ensure FX preloading previously handled inside `calculate_purchase_sum` is either obsolete (data already persisted in EUR) or replicated via existing exchange-rate guards before deleting the helper stack.
     * Confirm no HA services or user scripts import `logic.portfolio` directly; update or provide release notes if external consumers rely on the deprecated functions.
     * Coordinate with the price cycle to keep partial revaluation resilient—add regression coverage if new fallback paths rely on cached live aggregates or coordinator snapshots.
   - Validation steps:
     * Run `pytest tests/prices/test_revaluation_live_aggregation.py` and `pytest tests/test_fetch_live_portfolios.py` to cover revaluation, executor fallbacks, and the canonical aggregator.
     * Execute `pytest tests/test_ws_portfolios_live.py` to ensure websocket payloads still match expectations once the legacy helpers disappear.
3. [ ] Frontend: Drop the legacy `dashboard.js` fallback from the panel bootstrapper
   - Summary: Remove the legacy bundle loader so the panel element always imports the Vite-built module or the dev-server entry point, aligning production and development bootstrap paths.
   - Legacy surfaces to touch:
     * Frontend:
       - `custom_components/pp_reader/www/pp_reader_dashboard/panel.js`: Delete `LEGACY_DASHBOARD_SPECIFIER` and the `try` branch that imports `./js/dashboard.js`, ensuring the loader either boots the dev server or loads `dashboard.module.js` and fails fast if that import breaks.
       - `custom_components/pp_reader/www/pp_reader_dashboard/js/dashboard.dJ4vp7Nt.js`: Remove the static legacy bundle once no longer referenced so production builds only ship the module export that Vite manages.
       - `ARCHITECTURE.md` / `README-dev.md`: Update documentation to reflect that the panel now requires the Vite module and no longer references the legacy bundle fallback.
       - `tests/frontend/portfolio_update_gain_abs.mjs` & `tests/frontend/dashboard_smoke.mjs`: Adjust fixtures that assert the module path so they no longer expect a fallback file to exist in release packages.
   - Modern replacements to keep:
     * `src/panel.ts`: Remains the authoritative panel implementation compiled by Vite and loaded by Home Assistant.
     * `custom_components/pp_reader/www/pp_reader_dashboard/js/dashboard.module.js`: Continues exporting the hashed bundle produced by `npm run build` for stable specifiers.
     * `scripts/update_dashboard_module.mjs`: Keeps rewiring `dashboard.module.js` to the newest hash and pruning stale outputs during builds.
   - Dependencies / blockers:
     * Verify no Home Assistant release channels or custom themes still distribute a hand-copied `dashboard.js`; coordinate changelog guidance if integrators must update packaging scripts.
     * Ensure `npm run build` updates service-worker caches or bundler outputs referenced by Home Assistant updates; confirm the hashed bundle is published as part of release automation.
     * Audit translation or theming overrides that might import `window.__ppReaderDashboardElements` from `dashboard.js` to make sure they already migrated to the module build before deleting the fallback asset.
   - Validation steps:
     * Run `npm run build` followed by `node scripts/update_dashboard_module.mjs` to confirm the bundle pipeline still emits `dashboard.module.js` without requiring a fallback artefact.
     * Execute `npm run lint:ts` and `npm run test:frontend` (or the targeted dashboard smoke tests) to ensure the panel and dashboard entry points remain loadable without the legacy bundle.
     * Launch Home Assistant via `./scripts/develop` and open the panel with and without the Vite dev-server query param to verify both the hot-reload flow and the production bundle bootstrap succeed post-cleanup.
4. [ ] Frontend: Remove `window.__ppReader*` compatibility shims from the dashboard bundle
   - Summary: Stop exposing websocket handlers, DOM caches, and helpers on `window` so the dashboard relies solely on module imports, eliminating the legacy DOM-integration bridge that kept the globals alive.
   - Legacy surfaces to touch:
     * Frontend:
       - `src/data/updateConfigsWS.ts`: Inline the pending-update maps, sorter hooks, and DOM helper access so `restoreSortAndInit`, `renderPositionsTableInline`, `updatePortfolioFooter`, and related routines no longer read or write `window.__ppReader*` state.
       - `src/tabs/overview.ts`: Drop the assignments that seed `window.__ppReaderPortfolioPositionsCache`, `__ppReaderAttachSecurityDetailListener`, `__ppReaderAttachPortfolioPositionsSorting`, `__ppReaderUpdatePortfolioFooter`, and the other helper globals; ensure lazy-load flows call the imported websocket helpers directly.
       - `src/types/global.d.ts`: Remove the global window augmentation and DOM extension interfaces once the last call sites use module symbols, tightening the TypeScript surface to genuine exports.
       - `tests/frontend/dashboard_smoke.mjs` & `tests/frontend/portfolio_update_gain_abs.mjs`: Rewrite the harness to import helpers from `src/data/updateConfigsWS` / `src/tabs/overview` instead of stubbing globals, keeping regression coverage without resurrecting the shims.
   - Modern replacements to keep:
     * `src/dashboard.ts`: Continues orchestrating websocket updates via the typed exports from `src/data/updateConfigsWS` and `src/tabs/overview`.
     * `src/tabs/overview.ts`: Preserve module-level caches (`portfolioPositionsCache`), `attachPortfolioPositionsSorting`, `attachSecurityDetailListener`, and `updatePortfolioFooterFromDom` as canonical helpers consumed through imports.
     * `src/data/updateConfigsWS.ts`: Retain `flushPendingPositions`, `flushAllPendingPositions`, `handlePortfolioPositionsUpdate`, and `reapplyPositionsSort` as exported utilities for other tabs/components.
   - Dependencies / blockers:
     * Confirm no custom templates or third-party themes still reach into `window.__ppReader*`; provide migration notes if community snippets rely on the globals.
     * Update the test harnesses and any storybook/demo scaffolding that currently mocks `window.__ppReader` helpers before deleting the declarations to avoid breaking CI.
     * Ensure Vite build output (`custom_components/pp_reader/www/pp_reader_dashboard/js/dashboard.module.js`) no longer references the globals by running a fresh build and updating hashed artefacts.
   - Validation steps:
     * Run `npm run lint:ts` and `npm run typecheck` to confirm the TypeScript surface still compiles after the window augmentation is removed.
     * Execute `npm run test:frontend` to cover the dashboard smoke tests with the new import-based wiring.
     * Build the production assets via `npm run build` (followed by `node scripts/update_dashboard_module.mjs`) to verify the emitted module stays self-contained without the shims.

2. [ ] Frontend: Retire WebSocket position normaliser fallbacks
   - Summary: Remove the client-side re-derivation of holdings aggregations, average-cost payloads, and gain mirrors from WebSocket position updates so the UI trusts the backend-provided structures.
   - Legacy surfaces to touch:
     * Frontend:
       - `src/data/updateConfigsWS.ts`: Delete `deriveAggregation`, `normalizeAverageCost`, and the bespoke `normalizePosition(s)` flow; update `processPortfolioPositionsUpdate` to accept backend payloads verbatim when applying DOM patches and firing `PORTFOLIO_POSITIONS_UPDATED_EVENT`.
       - `src/data/updateConfigsWS.ts`: Audit consumers of `window.__ppReaderPortfolioPositionsCache` and DOM renderers so they no longer expect synthesized `gain_abs`/`gain_pct` fields once the normalization helpers are removed.
       - `src/utils/performance.ts`: Ensure `normalizePerformancePayload` remains the shared entrypoint for optional backend payload validation once the redundant wrappers disappear.
     * Backend:
       - `custom_components/pp_reader/data/websocket.py`: Confirm `ws_get_portfolio_positions` already forwards the structured `aggregation`, `average_cost`, and `performance` blocks without legacy fallbacks and adjust serializers only if gaps remain.
       - `custom_components/pp_reader/data/event_push.py`: Align push events for positions with the websocket payload contract so frontends can drop gain/aggregation reconstruction entirely.
       - `custom_components/pp_reader/data/db_access.py`: Treat its `get_portfolio_positions` output as the authoritative structure; document any remaining legacy mirrors before trimming them on the frontend.
   - Modern replacements to keep:
     * `custom_components/pp_reader/data/aggregations.py`: `compute_holdings_aggregation` and `select_average_cost` continue to derive holdings totals and cost payloads server-side.
     * `custom_components/pp_reader/data/performance.py`: `select_performance_metrics` (and `compose_performance_payload` where used) provide the canonical gain/day-change values to expose to clients.
     * `src/tabs/types.ts`: Retain the typed `HoldingsAggregationPayload`, `AverageCostPayload`, and `PerformanceMetricsPayload` interfaces as the single source of frontend schema truth.
   - Dependencies / blockers:
     * Audit event-driven consumers such as `src/tabs/security_detail.ts` and `src/tabs/overview.ts` to ensure they no longer rely on `gain_abs`/`gain_pct` mirrors once the websocket cache stops rehydrating them.
     * Coordinate with any remaining legacy DOM scripts that read from `window.__ppReaderPortfolioPositionsCache`; update or retire them so removing the normalization helpers does not break unpublished entry points.
     * Verify that backend payloads always include `aggregation`/`average_cost` for active positions; if the database sync omits them in edge cases, close those gaps before deleting the fallback.
   - Validation steps:
     * Run `pytest tests/test_ws_portfolio_positions.py` to confirm websocket payloads expose the expected structures without frontend-side fabrication.
     * Exercise the dashboard manually (expand portfolio positions, trigger live updates) while watching the browser console for missing-field warnings after the cleanup.
     * If available, add integration or component tests that load cached websocket data into the DOM without touching the normalization helpers to prevent regressions.

3. [ ] Frontend: Retire overview tab average-cost resolver fallback
   - Summary: Drop the local `resolveAverageCost`/`resolveAggregation` logic on the overview tab so purchase price cells render the backend-provided `average_cost` payload directly without recomputing holdings totals.
   - Legacy surfaces to touch:
     * Frontend:
       - `src/tabs/overview.ts`: Remove `resolveAverageCost`, `resolveAggregation`, and `normalizePositionLike` fallbacks, update `buildPurchasePriceDisplay`/`renderPositionsTable` to trust the typed websocket payload, and ensure gain metadata keeps consuming `normalizePerformancePayload` without rehydrating legacy mirrors.
       - `src/tabs/__tests__/overview.render.test.ts`: Refresh the purchase price rendering expectations to align with direct backend payload usage and eliminate assumptions about client-side derived averages.
       - `src/data/api.ts`: Reaffirm the `PortfolioPosition` contract for overview consumers so `average_cost`, `aggregation`, and `performance` remain required inputs while deprecated flat fields stop influencing the render path.
     * Backend:
       - `custom_components/pp_reader/data/websocket.py`: Verify `_normalize_portfolio_positions` forwards `average_cost`/`aggregation` untouched (besides dataclass-to-dict conversion) and continues to supply purchase totals the overview relies on after the resolver removal.
       - `custom_components/pp_reader/data/db_access.py`: Treat its computed `average_cost` and aggregation payloads as canonical and document any remaining legacy mirrors before the frontend removes fallback parsing.
       - `custom_components/pp_reader/data/event_push.py`: Ensure push updates emit the same `average_cost`/`performance` structure so live refreshes stay consistent once the overview stops normalising locally.
   - Modern replacements to keep:
     * `custom_components/pp_reader/data/aggregations.py`: `compute_holdings_aggregation` and `select_average_cost` continue to produce authoritative holdings and cost figures.
     * `custom_components/pp_reader/data/performance.py`: `select_performance_metrics` remains the single source for gain and change metrics delivered to clients.
     * `src/utils/performance.ts`: `normalizePerformancePayload` stays the frontend guardrail for optional payload validation.
     * `src/tabs/types.ts`: The shared `AverageCostPayload`/`HoldingsAggregationPayload` interfaces define the schema consumed across tabs.
   - Dependencies / blockers:
     * Audit cached access via `window.__ppReaderPortfolioPositionsCache` and `getSecurityPositionsFromCache` to ensure downstream consumers (including legacy DOM shims) accept raw backend payloads without relying on the resolver’s patched numbers.
     * Confirm overview sorting and formatting helpers handle backend-rounded purchase totals, updating `makeTable` column formatters or currency helpers if they expect resolver-produced strings.
     * Coordinate with `src/data/updateConfigsWS.ts` portfolio update handlers so websocket cache mutations do not reintroduce conflicting gain or average-cost recalculations.
   - Validation steps:
     * Run `npm test` to update `overview.render.test.ts` assertions and ensure purchase price rendering matches backend payloads.
     * Execute `pytest tests/test_ws_portfolio_positions.py` to verify websocket payloads still ship the normalized cost and performance blocks consumed by the overview tab.
     * Manually expand portfolios in the dashboard (via `npm run dev` + Home Assistant) and monitor browser console warnings to confirm direct backend values render without fallback logic.

4. [ ] Frontend: Retire security detail average-cost & baseline fallbacks
   - Summary: Delete the security detail tab's bespoke average-cost parsing, FX tooltip maths, and cached snapshot reconstruction so the UI renders backend-provided `average_cost`/`performance` payloads directly for snapshots, charts, and history overlays.
   - Legacy surfaces to touch:
     * Frontend:
       - `src/tabs/security_detail.ts`: Remove `normalizeAverageCost`, `extractAverageCost`, `resolvePurchaseFxTooltip`, and `resolveAveragePurchaseBaseline` fallbacks; eliminate `buildSnapshotFromPortfolioCache`/`window.__ppReaderPortfolioPositionsCache` dependencies when loading security detail snapshots; and adjust snapshot metrics initialisers so they trust backend `average_cost`/`performance` blocks without recomputing baselines.【F:src/tabs/security_detail.ts†L101-L608】【F:src/tabs/security_detail.ts†L1489-L1783】【F:src/tabs/security_detail.ts†L1830-L1846】
       - `src/tabs/__tests__/security_detail.metrics.test.ts`: Refresh assertions that currently exercise the fallback helpers so they validate direct consumption of backend payloads instead of derived averages or FX conversions.【F:src/tabs/__tests__/security_detail.metrics.test.ts†L1-L118】
       - `src/tabs/types.ts`: Confirm the shared `AverageCostPayload`/`PerformanceMetricsPayload` interfaces remain the canonical contract and drop any leftover optional fields that only existed to satisfy fallback maths once the cleanup lands.【F:src/tabs/types.ts†L13-L104】
     * Backend:
       - `custom_components/pp_reader/data/db_access.py`: Treat `get_security_snapshot`'s structured `average_cost`, `purchase_total_*`, and `performance` payloads as authoritative; ensure no additional legacy mirrors are required once the frontend trusts these blocks directly.【F:custom_components/pp_reader/data/db_access.py†L507-L646】
       - `custom_components/pp_reader/data/websocket.py`: Keep `_serialise_security_snapshot` forwarding backend `average_cost`/`performance` fields verbatim while stripping deprecated mirrors, and document any outstanding compatibility conversions before the frontend drops its own normalisers.【F:custom_components/pp_reader/data/websocket.py†L142-L212】【F:custom_components/pp_reader/data/websocket.py†L851-L906】
   - Modern replacements to keep:
     * `custom_components/pp_reader/data/aggregations.py`: Continue relying on `compute_holdings_aggregation` + `select_average_cost` for canonical average-cost derivation consumed by snapshots and websocket payloads.【F:custom_components/pp_reader/data/aggregations.py†L175-L238】
     * `custom_components/pp_reader/data/performance.py`: Preserve `select_performance_metrics` outputs as the single source of truth for gain/day-change metrics used by the security detail view.【F:custom_components/pp_reader/data/performance.py†L83-L154】
     * `src/utils/performance.ts`: Maintain `normalizePerformancePayload` as the lightweight frontend validator for optional payloads after removing bespoke recomputation paths.【F:src/utils/performance.ts†L1-L100】
     * `src/tabs/types.ts`: Keep shared snapshot/position type definitions aligned with backend payloads so other tabs remain compatible with the cleanup.【F:src/tabs/types.ts†L13-L147】
   - Dependencies / blockers:
     * Coordinate with websocket cache updates in `src/data/updateConfigsWS.ts` to ensure cached snapshots already expose backend `average_cost`/`performance` blocks, preventing the security detail tab from needing to rebuild averages when websocket updates arrive.【F:src/data/updateConfigsWS.ts†L69-L249】
     * Audit DOM shims that still read from `window.__ppReaderPortfolioPositionsCache` (e.g. legacy scripts relying on `__ppReader` globals) and update or retire them so removing the cache-based snapshot reconstruction does not break hidden integrations.【F:src/tabs/security_detail.ts†L320-L456】【F:src/data/updateConfigsWS.ts†L200-L249】
     * Verify backend snapshots always include the structured payloads in error/fallback states; fill any gaps uncovered during manual QA before dropping the frontend guardrails.【F:custom_components/pp_reader/data/websocket.py†L142-L212】【F:custom_components/pp_reader/data/db_access.py†L507-L646】
   - Validation steps:
     * Run `npm test` to update security detail metrics tests and ensure snapshot rendering logic passes without the fallback helpers.
     * Execute `pytest tests/test_ws_security_snapshot.py` (or add an equivalent coverage target) to confirm websocket snapshot payloads stay stable while the frontend stops synthesising averages.
     * Smoke-test the security detail tab via `npm run dev` + Home Assistant, toggling history ranges and FX tooltips to confirm baselines, averages, and tooltips render directly from backend data without regression.
2. [ ] Frontend: Sunset `buildSnapshotFromPortfolioCache` snapshot fallback
   - Summary: Remove the security-detail snapshot reconstruction that walks cached portfolio positions so the tab relies solely on backend-provided snapshot payloads and shared utilities for holdings, totals, and performance values.
   - Legacy surfaces to touch:
     * Frontend:
       - `src/tabs/security_detail.ts`: Delete `buildSnapshotFromPortfolioCache`, `resolvePortfolioPositionsCache`, and related helpers (`extractAggregation`, `extractAverageCost`, fallback performance assembly) and stop registering the cache-derived snapshot inside `getCachedSecuritySnapshot`.
       - `src/tabs/overview.ts`: Drop the `window.__ppReaderPortfolioPositionsCache` export and associated `getSecurityPositionsFromCache` wiring once the security detail view no longer depends on cached positions.
       - `src/data/updateConfigsWS.ts`: Remove the websocket updater logic that mutates the global positions cache purely for the snapshot fallback, keeping only the DOM update path for live portfolio refreshes.
     * Tests:
       - `tests/frontend/dashboard_smoke.mjs` & `tests/frontend/portfolio_update_gain_abs.mjs`: Update fixtures and assertions that seed/inspect `window.__ppReaderPortfolioPositionsCache` so they instead validate snapshot handling via backend responses.
   - Modern replacements to keep:
     * Frontend: `src/data/api.ts` `fetchSecuritySnapshotWS` remains the only entry point for loading detail snapshots, and `src/utils/performance.ts` `normalizePerformancePayload` continues to normalise backend metrics without recomputation.
     * Backend: `custom_components/pp_reader/data/websocket.py::ws_get_security_snapshot` and `custom_components/pp_reader/data/db_access.py::get_security_snapshot` keep aggregating holdings with `custom_components/pp_reader/data/aggregations.py::compute_holdings_aggregation` and `custom_components/pp_reader/data/performance.py::select_performance_metrics`.
   - Dependencies / blockers:
     * Confirm no other panel logic consumes `window.__ppReaderPortfolioPositionsCache` or `window.__ppReaderGetSecurityPositionsFromCache` (beyond legacy tests) before deletion, and provide a migration note if custom cards rely on the globals.
     * Ensure websocket live updates still invalidate `SNAPSHOT_DETAIL_REGISTRY` via `PortfolioPositionsUpdatedEventDetail` handlers so freshly fetched snapshots reflect new backend data without the local fallback.
     * Coordinate with documentation to announce removal of cache-based snapshot support for offline mode if any guides referenced the legacy behaviour.
   - Validation steps:
     * Run `npm run test` to exercise the frontend integration tests that cover portfolio updates and security detail rendering without the cache fallback.
     * Smoke-test the security detail tab manually against a development backend to confirm snapshots load, refresh, and render correctly solely through the websocket snapshot endpoint.
3. [ ] Frontend: Retire `ensureSnapshotMetrics` derived metrics fallback
   - Summary: Remove the security detail metrics registry logic that recomputes holdings, FX rates, and performance deltas client-side so the dashboard trusts the backend-provided snapshot metrics without duplicating math.
   - Legacy surfaces to touch:
     * Frontend:
       - `src/tabs/security_detail.ts`: Simplify `ensureSnapshotMetrics`, `deriveFxRate`, and helper number guards to stop deriving purchase totals, FX conversions, and day-change deltas from raw snapshot fields; rely on the `snapshot.performance`, `total_holdings_precise`, and `average_cost` payloads instead. Audit `resolvePurchaseFxTooltip`, `resolveAveragePurchaseBaseline`, and chart builders so they read the preserved backend metrics rather than calling fallback calculators.
       - `src/tabs/security_detail.ts`: Prune legacy exports from `__TEST_ONLY__` that only supported the fallback math (e.g. `normalizeAverageCostForTest`, `resolvePurchaseFxTooltipForTest`) or rework them to cover the streamlined flow.
       - `src/tabs/__tests__/security_detail.metrics.test.ts`: Update fixture snapshots and assertions that expect derived averages, FX rates, or percentage changes to match the backend payload contract once the fallback is removed.
     * Shared utilities:
       - `src/utils/performance.ts`: Ensure `normalizePerformancePayload` remains the canonical formatter for backend `performance` blocks and tighten typings if the fallback removal changes accepted inputs.
   - Modern replacements to keep:
     * Backend: `custom_components/pp_reader/data/db_access.py::get_security_snapshot` already aggregates holdings, average cost, and performance data via `custom_components/pp_reader/data/aggregations.py::compute_holdings_aggregation` and `custom_components/pp_reader/data/performance.py::select_performance_metrics`; the frontend should consume these values verbatim.
     * WebSocket: `custom_components/pp_reader/data/websocket.py::ws_get_security_snapshot` remains the only delivery path for security detail snapshots and should continue serialising the backend metrics without lossy coercion.
     * Frontend utilities: `normalizePerformancePayload` and the existing type definitions in `src/tabs/types.ts` and `src/utils/performance.ts` should stay as-is to parse backend payloads without recomputation.
   - Dependencies / blockers:
     * Confirm no other dashboard modules (history overlays, overview tab cards) read from `SNAPSHOT_METRICS_REGISTRY` expecting fallback-populated fields before trimming them; update call sites or provide migration scaffolding where necessary.
     * Coordinate with backend teams to guarantee `performance.day_change` and `average_cost` blocks are populated for securities across asset classes; log or surface diagnostics if required fields are missing so we do not regress UI coverage.
     * Ensure currency formatting helpers continue to handle `null` gracefully once fallback numbers are removed, especially for zero-holdings securities where the backend intentionally omits averages.
   - Validation steps:
     * Run `npm run test` to cover the updated security detail unit tests and verify no regressions in metrics rendering.
     * Execute `npm run lint:ts` and `npm run typecheck` to confirm stricter typings after the fallback removal.
     * Perform a manual smoke test of the security detail tab against a dev backend, specifically checking holdings, FX tooltips, and day-change ribbons for securities with and without FX conversions.
>>>>>>> 93dd41fd
<|MERGE_RESOLUTION|>--- conflicted
+++ resolved
@@ -14,7 +14,6 @@
    - Validation steps:
      * Run `pytest tests/test_sync_from_pclient.py` and `pytest tests/test_ws_portfolio_positions.py` to verify event payload snapshots and websocket expectations still match.
      * Perform targeted manual inspection of emitted events via the Home Assistant dev tools after deploying the cleanup, ensuring currency fields match backend values without double rounding.
-<<<<<<< HEAD
 2. [ ] Backend: Remove `_normalize_portfolio_value_entry` recomputation
    - Summary: Trust the canonical portfolio aggregates instead of rebuilding gains and day-change payloads inside the event compaction helper so push events mirror `fetch_live_portfolios` output byte-for-byte.
    - Legacy surfaces to touch:
@@ -101,7 +100,6 @@
    - Validation steps:
      * Run `pytest tests/test_price_service.py`, `pytest tests/test_sync_from_pclient.py`, and `pytest tests/test_event_push.py` to cover the price revaluation cycle, portfolio sync fallback, and event emission paths.
      * In a dev Home Assistant instance, trigger a price update cycle and compare the resulting `portfolio_values` event plus the `pp_reader/get_live_portfolios` websocket response to confirm both payloads now match without extra cent-scaling conversions.
-=======
 2. [ ] Backend: Sunset legacy portfolio aggregation fallbacks
    - Summary: Remove the bespoke FIFO and DB aggregation helpers so price revaluation and sensor refreshes rely solely on the shared `fetch_live_portfolios` source of truth.
    - Legacy surfaces to touch:
@@ -273,5 +271,4 @@
    - Validation steps:
      * Run `npm run test` to cover the updated security detail unit tests and verify no regressions in metrics rendering.
      * Execute `npm run lint:ts` and `npm run typecheck` to confirm stricter typings after the fallback removal.
-     * Perform a manual smoke test of the security detail tab against a dev backend, specifically checking holdings, FX tooltips, and day-change ribbons for securities with and without FX conversions.
->>>>>>> 93dd41fd
+     * Perform a manual smoke test of the security detail tab against a dev backend, specifically checking holdings, FX tooltips, and day-change ribbons for securities with and without FX conversions.