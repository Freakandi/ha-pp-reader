1. [ ] Backend: Retire `_normalize_currency_amount` wrapper in event push
   - Summary: Remove the bespoke cent/float normaliser and invoke the shared currency helpers directly so event payloads follow the canonical rounding rules without duplicate logic.
   - Legacy surfaces to touch:
     * Backend:
       - `custom_components/pp_reader/data/event_push.py`: Drop `_normalize_currency_amount` and replace its call sites inside `_normalize_portfolio_value_entry`, `_normalize_position_entry`, and `_compact_portfolio_values_payload` to rely on `cent_to_eur`/`round_currency`.
       - `custom_components/pp_reader/data/event_push.py`: Ensure `_push_update` and related payload builders keep importing the shared helpers instead of the wrapper after removal.
     * Frontend: No direct consumers; verify websocket caches (`src/data/updateConfigsWS.ts`) do not assume the helper still exists in payload metadata before deleting it.
   - Modern replacements to keep:
     * `custom_components/pp_reader/util/currency.py`: `cent_to_eur` for cent-to-euro conversion and `round_currency` for float rounding remain the single source of truth.
     * `custom_components/pp_reader/data/performance.py`: `select_performance_metrics` already returns rounded gain metrics; make sure event push keeps consuming it without additional wrappers.
   - Dependencies / blockers:
     * Confirm no other module imports `_normalize_currency_amount` (current scope is private to `event_push`); if additional wrappers appear in tests or fixtures they must be updated in the same patch.
     * Keep the event payload byte-size guard (`_estimate_event_size` / `_push_update`) intact; removing the wrapper must not expand payloads beyond recorder limits.
   - Validation steps:
     * Run `pytest tests/test_sync_from_pclient.py` and `pytest tests/test_ws_portfolio_positions.py` to verify event payload snapshots and websocket expectations still match.
     * Perform targeted manual inspection of emitted events via the Home Assistant dev tools after deploying the cleanup, ensuring currency fields match backend values without double rounding.
<<<<<<< HEAD
2. [ ] Backend: Sunset legacy portfolio aggregation fallbacks
   - Summary: Remove the bespoke FIFO and DB aggregation helpers so price revaluation and sensor refreshes rely solely on the shared `fetch_live_portfolios` source of truth.
   - Legacy surfaces to touch:
     * Backend:
       - `custom_components/pp_reader/logic/portfolio.py`: Delete `calculate_portfolio_value`, `calculate_purchase_sum`, the supporting `_ensure_fx_rates_for_transactions`/`_build_fifo_holdings` stack, and the `db_calculate_portfolio_*` accessors once no call sites remain.
       - `custom_components/pp_reader/prices/revaluation.py`: Replace the fallback branches that await `calculate_portfolio_value`/`calculate_purchase_sum` with guarded reuse of the live aggregation payload or an executor call into `fetch_live_portfolios` for missing rows.
       - `custom_components/pp_reader/prices/price_service.py`: Remove the coordinator refresh fallback that replays `db_calculate_portfolio_value_and_count`/`db_calculate_portfolio_purchase_sum` after price cycles and reuse the cached live aggregation output instead.
     * Frontend: No action; the dashboard already consumes the websocket payload built from `fetch_live_portfolios`.
   - Modern replacements to keep:
     * `custom_components/pp_reader/data/db_access.py`: `fetch_live_portfolios` (and `_normalize_portfolio_row`) stay as the canonical aggregator for totals, purchase sums, and position counts.
     * `custom_components/pp_reader/data/websocket.py`: `_live_portfolios_payload`/`fetch_live_portfolios` executor path remains the shared delivery mechanism for dashboards and automations.
     * `custom_components/pp_reader/data/coordinator.py`: Coordinator refreshes should continue using `fetch_live_portfolios` to populate sensors, avoiding ad-hoc math.
   - Dependencies / blockers:
     * Ensure FX preloading previously handled inside `calculate_purchase_sum` is either obsolete (data already persisted in EUR) or replicated via existing exchange-rate guards before deleting the helper stack.
     * Confirm no HA services or user scripts import `logic.portfolio` directly; update or provide release notes if external consumers rely on the deprecated functions.
     * Coordinate with the price cycle to keep partial revaluation resilient—add regression coverage if new fallback paths rely on cached live aggregates or coordinator snapshots.
   - Validation steps:
     * Run `pytest tests/prices/test_revaluation_live_aggregation.py` and `pytest tests/test_fetch_live_portfolios.py` to cover revaluation, executor fallbacks, and the canonical aggregator.
     * Execute `pytest tests/test_ws_portfolios_live.py` to ensure websocket payloads still match expectations once the legacy helpers disappear.
3. [ ] Frontend: Drop the legacy `dashboard.js` fallback from the panel bootstrapper
   - Summary: Remove the legacy bundle loader so the panel element always imports the Vite-built module or the dev-server entry point, aligning production and development bootstrap paths.
   - Legacy surfaces to touch:
     * Frontend:
       - `custom_components/pp_reader/www/pp_reader_dashboard/panel.js`: Delete `LEGACY_DASHBOARD_SPECIFIER` and the `try` branch that imports `./js/dashboard.js`, ensuring the loader either boots the dev server or loads `dashboard.module.js` and fails fast if that import breaks.
       - `custom_components/pp_reader/www/pp_reader_dashboard/js/dashboard.dJ4vp7Nt.js`: Remove the static legacy bundle once no longer referenced so production builds only ship the module export that Vite manages.
       - `ARCHITECTURE.md` / `README-dev.md`: Update documentation to reflect that the panel now requires the Vite module and no longer references the legacy bundle fallback.
       - `tests/frontend/portfolio_update_gain_abs.mjs` & `tests/frontend/dashboard_smoke.mjs`: Adjust fixtures that assert the module path so they no longer expect a fallback file to exist in release packages.
   - Modern replacements to keep:
     * `src/panel.ts`: Remains the authoritative panel implementation compiled by Vite and loaded by Home Assistant.
     * `custom_components/pp_reader/www/pp_reader_dashboard/js/dashboard.module.js`: Continues exporting the hashed bundle produced by `npm run build` for stable specifiers.
     * `scripts/update_dashboard_module.mjs`: Keeps rewiring `dashboard.module.js` to the newest hash and pruning stale outputs during builds.
   - Dependencies / blockers:
     * Verify no Home Assistant release channels or custom themes still distribute a hand-copied `dashboard.js`; coordinate changelog guidance if integrators must update packaging scripts.
     * Ensure `npm run build` updates service-worker caches or bundler outputs referenced by Home Assistant updates; confirm the hashed bundle is published as part of release automation.
     * Audit translation or theming overrides that might import `window.__ppReaderDashboardElements` from `dashboard.js` to make sure they already migrated to the module build before deleting the fallback asset.
   - Validation steps:
     * Run `npm run build` followed by `node scripts/update_dashboard_module.mjs` to confirm the bundle pipeline still emits `dashboard.module.js` without requiring a fallback artefact.
     * Execute `npm run lint:ts` and `npm run test:frontend` (or the targeted dashboard smoke tests) to ensure the panel and dashboard entry points remain loadable without the legacy bundle.
     * Launch Home Assistant via `./scripts/develop` and open the panel with and without the Vite dev-server query param to verify both the hot-reload flow and the production bundle bootstrap succeed post-cleanup.
4. [ ] Frontend: Remove `window.__ppReader*` compatibility shims from the dashboard bundle
   - Summary: Stop exposing websocket handlers, DOM caches, and helpers on `window` so the dashboard relies solely on module imports, eliminating the legacy DOM-integration bridge that kept the globals alive.
   - Legacy surfaces to touch:
     * Frontend:
       - `src/data/updateConfigsWS.ts`: Inline the pending-update maps, sorter hooks, and DOM helper access so `restoreSortAndInit`, `renderPositionsTableInline`, `updatePortfolioFooter`, and related routines no longer read or write `window.__ppReader*` state.
       - `src/tabs/overview.ts`: Drop the assignments that seed `window.__ppReaderPortfolioPositionsCache`, `__ppReaderAttachSecurityDetailListener`, `__ppReaderAttachPortfolioPositionsSorting`, `__ppReaderUpdatePortfolioFooter`, and the other helper globals; ensure lazy-load flows call the imported websocket helpers directly.
       - `src/types/global.d.ts`: Remove the global window augmentation and DOM extension interfaces once the last call sites use module symbols, tightening the TypeScript surface to genuine exports.
       - `tests/frontend/dashboard_smoke.mjs` & `tests/frontend/portfolio_update_gain_abs.mjs`: Rewrite the harness to import helpers from `src/data/updateConfigsWS` / `src/tabs/overview` instead of stubbing globals, keeping regression coverage without resurrecting the shims.
   - Modern replacements to keep:
     * `src/dashboard.ts`: Continues orchestrating websocket updates via the typed exports from `src/data/updateConfigsWS` and `src/tabs/overview`.
     * `src/tabs/overview.ts`: Preserve module-level caches (`portfolioPositionsCache`), `attachPortfolioPositionsSorting`, `attachSecurityDetailListener`, and `updatePortfolioFooterFromDom` as canonical helpers consumed through imports.
     * `src/data/updateConfigsWS.ts`: Retain `flushPendingPositions`, `flushAllPendingPositions`, `handlePortfolioPositionsUpdate`, and `reapplyPositionsSort` as exported utilities for other tabs/components.
   - Dependencies / blockers:
     * Confirm no custom templates or third-party themes still reach into `window.__ppReader*`; provide migration notes if community snippets rely on the globals.
     * Update the test harnesses and any storybook/demo scaffolding that currently mocks `window.__ppReader` helpers before deleting the declarations to avoid breaking CI.
     * Ensure Vite build output (`custom_components/pp_reader/www/pp_reader_dashboard/js/dashboard.module.js`) no longer references the globals by running a fresh build and updating hashed artefacts.
   - Validation steps:
     * Run `npm run lint:ts` and `npm run typecheck` to confirm the TypeScript surface still compiles after the window augmentation is removed.
     * Execute `npm run test:frontend` to cover the dashboard smoke tests with the new import-based wiring.
     * Build the production assets via `npm run build` (followed by `node scripts/update_dashboard_module.mjs`) to verify the emitted module stays self-contained without the shims.
=======

2. [ ] Frontend: Retire WebSocket position normaliser fallbacks
   - Summary: Remove the client-side re-derivation of holdings aggregations, average-cost payloads, and gain mirrors from WebSocket position updates so the UI trusts the backend-provided structures.
   - Legacy surfaces to touch:
     * Frontend:
       - `src/data/updateConfigsWS.ts`: Delete `deriveAggregation`, `normalizeAverageCost`, and the bespoke `normalizePosition(s)` flow; update `processPortfolioPositionsUpdate` to accept backend payloads verbatim when applying DOM patches and firing `PORTFOLIO_POSITIONS_UPDATED_EVENT`.
       - `src/data/updateConfigsWS.ts`: Audit consumers of `window.__ppReaderPortfolioPositionsCache` and DOM renderers so they no longer expect synthesized `gain_abs`/`gain_pct` fields once the normalization helpers are removed.
       - `src/utils/performance.ts`: Ensure `normalizePerformancePayload` remains the shared entrypoint for optional backend payload validation once the redundant wrappers disappear.
     * Backend:
       - `custom_components/pp_reader/data/websocket.py`: Confirm `ws_get_portfolio_positions` already forwards the structured `aggregation`, `average_cost`, and `performance` blocks without legacy fallbacks and adjust serializers only if gaps remain.
       - `custom_components/pp_reader/data/event_push.py`: Align push events for positions with the websocket payload contract so frontends can drop gain/aggregation reconstruction entirely.
       - `custom_components/pp_reader/data/db_access.py`: Treat its `get_portfolio_positions` output as the authoritative structure; document any remaining legacy mirrors before trimming them on the frontend.
   - Modern replacements to keep:
     * `custom_components/pp_reader/data/aggregations.py`: `compute_holdings_aggregation` and `select_average_cost` continue to derive holdings totals and cost payloads server-side.
     * `custom_components/pp_reader/data/performance.py`: `select_performance_metrics` (and `compose_performance_payload` where used) provide the canonical gain/day-change values to expose to clients.
     * `src/tabs/types.ts`: Retain the typed `HoldingsAggregationPayload`, `AverageCostPayload`, and `PerformanceMetricsPayload` interfaces as the single source of frontend schema truth.
   - Dependencies / blockers:
     * Audit event-driven consumers such as `src/tabs/security_detail.ts` and `src/tabs/overview.ts` to ensure they no longer rely on `gain_abs`/`gain_pct` mirrors once the websocket cache stops rehydrating them.
     * Coordinate with any remaining legacy DOM scripts that read from `window.__ppReaderPortfolioPositionsCache`; update or retire them so removing the normalization helpers does not break unpublished entry points.
     * Verify that backend payloads always include `aggregation`/`average_cost` for active positions; if the database sync omits them in edge cases, close those gaps before deleting the fallback.
   - Validation steps:
     * Run `pytest tests/test_ws_portfolio_positions.py` to confirm websocket payloads expose the expected structures without frontend-side fabrication.
     * Exercise the dashboard manually (expand portfolio positions, trigger live updates) while watching the browser console for missing-field warnings after the cleanup.
     * If available, add integration or component tests that load cached websocket data into the DOM without touching the normalization helpers to prevent regressions.

3. [ ] Frontend: Retire overview tab average-cost resolver fallback
   - Summary: Drop the local `resolveAverageCost`/`resolveAggregation` logic on the overview tab so purchase price cells render the backend-provided `average_cost` payload directly without recomputing holdings totals.
   - Legacy surfaces to touch:
     * Frontend:
       - `src/tabs/overview.ts`: Remove `resolveAverageCost`, `resolveAggregation`, and `normalizePositionLike` fallbacks, update `buildPurchasePriceDisplay`/`renderPositionsTable` to trust the typed websocket payload, and ensure gain metadata keeps consuming `normalizePerformancePayload` without rehydrating legacy mirrors.
       - `src/tabs/__tests__/overview.render.test.ts`: Refresh the purchase price rendering expectations to align with direct backend payload usage and eliminate assumptions about client-side derived averages.
       - `src/data/api.ts`: Reaffirm the `PortfolioPosition` contract for overview consumers so `average_cost`, `aggregation`, and `performance` remain required inputs while deprecated flat fields stop influencing the render path.
     * Backend:
       - `custom_components/pp_reader/data/websocket.py`: Verify `_normalize_portfolio_positions` forwards `average_cost`/`aggregation` untouched (besides dataclass-to-dict conversion) and continues to supply purchase totals the overview relies on after the resolver removal.
       - `custom_components/pp_reader/data/db_access.py`: Treat its computed `average_cost` and aggregation payloads as canonical and document any remaining legacy mirrors before the frontend removes fallback parsing.
       - `custom_components/pp_reader/data/event_push.py`: Ensure push updates emit the same `average_cost`/`performance` structure so live refreshes stay consistent once the overview stops normalising locally.
   - Modern replacements to keep:
     * `custom_components/pp_reader/data/aggregations.py`: `compute_holdings_aggregation` and `select_average_cost` continue to produce authoritative holdings and cost figures.
     * `custom_components/pp_reader/data/performance.py`: `select_performance_metrics` remains the single source for gain and change metrics delivered to clients.
     * `src/utils/performance.ts`: `normalizePerformancePayload` stays the frontend guardrail for optional payload validation.
     * `src/tabs/types.ts`: The shared `AverageCostPayload`/`HoldingsAggregationPayload` interfaces define the schema consumed across tabs.
   - Dependencies / blockers:
     * Audit cached access via `window.__ppReaderPortfolioPositionsCache` and `getSecurityPositionsFromCache` to ensure downstream consumers (including legacy DOM shims) accept raw backend payloads without relying on the resolver’s patched numbers.
     * Confirm overview sorting and formatting helpers handle backend-rounded purchase totals, updating `makeTable` column formatters or currency helpers if they expect resolver-produced strings.
     * Coordinate with `src/data/updateConfigsWS.ts` portfolio update handlers so websocket cache mutations do not reintroduce conflicting gain or average-cost recalculations.
   - Validation steps:
     * Run `npm test` to update `overview.render.test.ts` assertions and ensure purchase price rendering matches backend payloads.
     * Execute `pytest tests/test_ws_portfolio_positions.py` to verify websocket payloads still ship the normalized cost and performance blocks consumed by the overview tab.
     * Manually expand portfolios in the dashboard (via `npm run dev` + Home Assistant) and monitor browser console warnings to confirm direct backend values render without fallback logic.

4. [ ] Frontend: Retire security detail average-cost & baseline fallbacks
   - Summary: Delete the security detail tab's bespoke average-cost parsing, FX tooltip maths, and cached snapshot reconstruction so the UI renders backend-provided `average_cost`/`performance` payloads directly for snapshots, charts, and history overlays.
   - Legacy surfaces to touch:
     * Frontend:
       - `src/tabs/security_detail.ts`: Remove `normalizeAverageCost`, `extractAverageCost`, `resolvePurchaseFxTooltip`, and `resolveAveragePurchaseBaseline` fallbacks; eliminate `buildSnapshotFromPortfolioCache`/`window.__ppReaderPortfolioPositionsCache` dependencies when loading security detail snapshots; and adjust snapshot metrics initialisers so they trust backend `average_cost`/`performance` blocks without recomputing baselines.【F:src/tabs/security_detail.ts†L101-L608】【F:src/tabs/security_detail.ts†L1489-L1783】【F:src/tabs/security_detail.ts†L1830-L1846】
       - `src/tabs/__tests__/security_detail.metrics.test.ts`: Refresh assertions that currently exercise the fallback helpers so they validate direct consumption of backend payloads instead of derived averages or FX conversions.【F:src/tabs/__tests__/security_detail.metrics.test.ts†L1-L118】
       - `src/tabs/types.ts`: Confirm the shared `AverageCostPayload`/`PerformanceMetricsPayload` interfaces remain the canonical contract and drop any leftover optional fields that only existed to satisfy fallback maths once the cleanup lands.【F:src/tabs/types.ts†L13-L104】
     * Backend:
       - `custom_components/pp_reader/data/db_access.py`: Treat `get_security_snapshot`'s structured `average_cost`, `purchase_total_*`, and `performance` payloads as authoritative; ensure no additional legacy mirrors are required once the frontend trusts these blocks directly.【F:custom_components/pp_reader/data/db_access.py†L507-L646】
       - `custom_components/pp_reader/data/websocket.py`: Keep `_serialise_security_snapshot` forwarding backend `average_cost`/`performance` fields verbatim while stripping deprecated mirrors, and document any outstanding compatibility conversions before the frontend drops its own normalisers.【F:custom_components/pp_reader/data/websocket.py†L142-L212】【F:custom_components/pp_reader/data/websocket.py†L851-L906】
   - Modern replacements to keep:
     * `custom_components/pp_reader/data/aggregations.py`: Continue relying on `compute_holdings_aggregation` + `select_average_cost` for canonical average-cost derivation consumed by snapshots and websocket payloads.【F:custom_components/pp_reader/data/aggregations.py†L175-L238】
     * `custom_components/pp_reader/data/performance.py`: Preserve `select_performance_metrics` outputs as the single source of truth for gain/day-change metrics used by the security detail view.【F:custom_components/pp_reader/data/performance.py†L83-L154】
     * `src/utils/performance.ts`: Maintain `normalizePerformancePayload` as the lightweight frontend validator for optional payloads after removing bespoke recomputation paths.【F:src/utils/performance.ts†L1-L100】
     * `src/tabs/types.ts`: Keep shared snapshot/position type definitions aligned with backend payloads so other tabs remain compatible with the cleanup.【F:src/tabs/types.ts†L13-L147】
   - Dependencies / blockers:
     * Coordinate with websocket cache updates in `src/data/updateConfigsWS.ts` to ensure cached snapshots already expose backend `average_cost`/`performance` blocks, preventing the security detail tab from needing to rebuild averages when websocket updates arrive.【F:src/data/updateConfigsWS.ts†L69-L249】
     * Audit DOM shims that still read from `window.__ppReaderPortfolioPositionsCache` (e.g. legacy scripts relying on `__ppReader` globals) and update or retire them so removing the cache-based snapshot reconstruction does not break hidden integrations.【F:src/tabs/security_detail.ts†L320-L456】【F:src/data/updateConfigsWS.ts†L200-L249】
     * Verify backend snapshots always include the structured payloads in error/fallback states; fill any gaps uncovered during manual QA before dropping the frontend guardrails.【F:custom_components/pp_reader/data/websocket.py†L142-L212】【F:custom_components/pp_reader/data/db_access.py†L507-L646】
   - Validation steps:
     * Run `npm test` to update security detail metrics tests and ensure snapshot rendering logic passes without the fallback helpers.
     * Execute `pytest tests/test_ws_security_snapshot.py` (or add an equivalent coverage target) to confirm websocket snapshot payloads stay stable while the frontend stops synthesising averages.
     * Smoke-test the security detail tab via `npm run dev` + Home Assistant, toggling history ranges and FX tooltips to confirm baselines, averages, and tooltips render directly from backend data without regression.
2. [ ] Frontend: Sunset `buildSnapshotFromPortfolioCache` snapshot fallback
   - Summary: Remove the security-detail snapshot reconstruction that walks cached portfolio positions so the tab relies solely on backend-provided snapshot payloads and shared utilities for holdings, totals, and performance values.
   - Legacy surfaces to touch:
     * Frontend:
       - `src/tabs/security_detail.ts`: Delete `buildSnapshotFromPortfolioCache`, `resolvePortfolioPositionsCache`, and related helpers (`extractAggregation`, `extractAverageCost`, fallback performance assembly) and stop registering the cache-derived snapshot inside `getCachedSecuritySnapshot`.
       - `src/tabs/overview.ts`: Drop the `window.__ppReaderPortfolioPositionsCache` export and associated `getSecurityPositionsFromCache` wiring once the security detail view no longer depends on cached positions.
       - `src/data/updateConfigsWS.ts`: Remove the websocket updater logic that mutates the global positions cache purely for the snapshot fallback, keeping only the DOM update path for live portfolio refreshes.
     * Tests:
       - `tests/frontend/dashboard_smoke.mjs` & `tests/frontend/portfolio_update_gain_abs.mjs`: Update fixtures and assertions that seed/inspect `window.__ppReaderPortfolioPositionsCache` so they instead validate snapshot handling via backend responses.
   - Modern replacements to keep:
     * Frontend: `src/data/api.ts` `fetchSecuritySnapshotWS` remains the only entry point for loading detail snapshots, and `src/utils/performance.ts` `normalizePerformancePayload` continues to normalise backend metrics without recomputation.
     * Backend: `custom_components/pp_reader/data/websocket.py::ws_get_security_snapshot` and `custom_components/pp_reader/data/db_access.py::get_security_snapshot` keep aggregating holdings with `custom_components/pp_reader/data/aggregations.py::compute_holdings_aggregation` and `custom_components/pp_reader/data/performance.py::select_performance_metrics`.
   - Dependencies / blockers:
     * Confirm no other panel logic consumes `window.__ppReaderPortfolioPositionsCache` or `window.__ppReaderGetSecurityPositionsFromCache` (beyond legacy tests) before deletion, and provide a migration note if custom cards rely on the globals.
     * Ensure websocket live updates still invalidate `SNAPSHOT_DETAIL_REGISTRY` via `PortfolioPositionsUpdatedEventDetail` handlers so freshly fetched snapshots reflect new backend data without the local fallback.
     * Coordinate with documentation to announce removal of cache-based snapshot support for offline mode if any guides referenced the legacy behaviour.
   - Validation steps:
     * Run `npm run test` to exercise the frontend integration tests that cover portfolio updates and security detail rendering without the cache fallback.
     * Smoke-test the security detail tab manually against a development backend to confirm snapshots load, refresh, and render correctly solely through the websocket snapshot endpoint.
3. [ ] Frontend: Retire `ensureSnapshotMetrics` derived metrics fallback
   - Summary: Remove the security detail metrics registry logic that recomputes holdings, FX rates, and performance deltas client-side so the dashboard trusts the backend-provided snapshot metrics without duplicating math.
   - Legacy surfaces to touch:
     * Frontend:
       - `src/tabs/security_detail.ts`: Simplify `ensureSnapshotMetrics`, `deriveFxRate`, and helper number guards to stop deriving purchase totals, FX conversions, and day-change deltas from raw snapshot fields; rely on the `snapshot.performance`, `total_holdings_precise`, and `average_cost` payloads instead. Audit `resolvePurchaseFxTooltip`, `resolveAveragePurchaseBaseline`, and chart builders so they read the preserved backend metrics rather than calling fallback calculators.
       - `src/tabs/security_detail.ts`: Prune legacy exports from `__TEST_ONLY__` that only supported the fallback math (e.g. `normalizeAverageCostForTest`, `resolvePurchaseFxTooltipForTest`) or rework them to cover the streamlined flow.
       - `src/tabs/__tests__/security_detail.metrics.test.ts`: Update fixture snapshots and assertions that expect derived averages, FX rates, or percentage changes to match the backend payload contract once the fallback is removed.
     * Shared utilities:
       - `src/utils/performance.ts`: Ensure `normalizePerformancePayload` remains the canonical formatter for backend `performance` blocks and tighten typings if the fallback removal changes accepted inputs.
   - Modern replacements to keep:
     * Backend: `custom_components/pp_reader/data/db_access.py::get_security_snapshot` already aggregates holdings, average cost, and performance data via `custom_components/pp_reader/data/aggregations.py::compute_holdings_aggregation` and `custom_components/pp_reader/data/performance.py::select_performance_metrics`; the frontend should consume these values verbatim.
     * WebSocket: `custom_components/pp_reader/data/websocket.py::ws_get_security_snapshot` remains the only delivery path for security detail snapshots and should continue serialising the backend metrics without lossy coercion.
     * Frontend utilities: `normalizePerformancePayload` and the existing type definitions in `src/tabs/types.ts` and `src/utils/performance.ts` should stay as-is to parse backend payloads without recomputation.
   - Dependencies / blockers:
     * Confirm no other dashboard modules (history overlays, overview tab cards) read from `SNAPSHOT_METRICS_REGISTRY` expecting fallback-populated fields before trimming them; update call sites or provide migration scaffolding where necessary.
     * Coordinate with backend teams to guarantee `performance.day_change` and `average_cost` blocks are populated for securities across asset classes; log or surface diagnostics if required fields are missing so we do not regress UI coverage.
     * Ensure currency formatting helpers continue to handle `null` gracefully once fallback numbers are removed, especially for zero-holdings securities where the backend intentionally omits averages.
   - Validation steps:
     * Run `npm run test` to cover the updated security detail unit tests and verify no regressions in metrics rendering.
     * Execute `npm run lint:ts` and `npm run typecheck` to confirm stricter typings after the fallback removal.
     * Perform a manual smoke test of the security detail tab against a dev backend, specifically checking holdings, FX tooltips, and day-change ribbons for securities with and without FX conversions.
>>>>>>> e7840c7c
<|MERGE_RESOLUTION|>--- conflicted
+++ resolved
@@ -14,7 +14,6 @@
    - Validation steps:
      * Run `pytest tests/test_sync_from_pclient.py` and `pytest tests/test_ws_portfolio_positions.py` to verify event payload snapshots and websocket expectations still match.
      * Perform targeted manual inspection of emitted events via the Home Assistant dev tools after deploying the cleanup, ensuring currency fields match backend values without double rounding.
-<<<<<<< HEAD
 2. [ ] Backend: Sunset legacy portfolio aggregation fallbacks
    - Summary: Remove the bespoke FIFO and DB aggregation helpers so price revaluation and sensor refreshes rely solely on the shared `fetch_live_portfolios` source of truth.
    - Legacy surfaces to touch:
@@ -74,7 +73,6 @@
      * Run `npm run lint:ts` and `npm run typecheck` to confirm the TypeScript surface still compiles after the window augmentation is removed.
      * Execute `npm run test:frontend` to cover the dashboard smoke tests with the new import-based wiring.
      * Build the production assets via `npm run build` (followed by `node scripts/update_dashboard_module.mjs`) to verify the emitted module stays self-contained without the shims.
-=======
 
 2. [ ] Frontend: Retire WebSocket position normaliser fallbacks
    - Summary: Remove the client-side re-derivation of holdings aggregations, average-cost payloads, and gain mirrors from WebSocket position updates so the UI trusts the backend-provided structures.
@@ -187,5 +185,4 @@
    - Validation steps:
      * Run `npm run test` to cover the updated security detail unit tests and verify no regressions in metrics rendering.
      * Execute `npm run lint:ts` and `npm run typecheck` to confirm stricter typings after the fallback removal.
-     * Perform a manual smoke test of the security detail tab against a dev backend, specifically checking holdings, FX tooltips, and day-change ribbons for securities with and without FX conversions.
->>>>>>> e7840c7c
+     * Perform a manual smoke test of the security detail tab against a dev backend, specifically checking holdings, FX tooltips, and day-change ribbons for securities with and without FX conversions.